--- conflicted
+++ resolved
@@ -86,17 +86,8 @@
                                     batch_size=self.batch_size,
                                     topo=False)
             self.begin_record_entry()
-<<<<<<< HEAD
+
             for X in myiterator:
-=======
-
-            for i in xrange(self.batches):
-                if self.topo:
-                    X = d.get_batch_topo(self.batch_size)
-                else:
-                    X = d.get_batch_design(self.batch_size)
-                #print 'monitoring batch ',i,':',(X.min(),X.mean(),X.max(),X.shape)
->>>>>>> 685e64be
                 self.run_prereqs(X)
                 self.accum(X)
 
