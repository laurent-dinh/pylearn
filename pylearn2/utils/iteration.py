--- conflicted
+++ resolved
@@ -17,14 +17,9 @@
     container is empty after num_examples / batch_size calls
 """
 from __future__ import division
-<<<<<<< HEAD
-import numpy
 import functools
 import inspect
-np = numpy
-=======
 import numpy as np
->>>>>>> 5b13cb72
 
 from pylearn2.space import CompositeSpace
 from pylearn2.utils import safe_izip, wraps
@@ -173,8 +168,7 @@
             `True` if returned batches may be of differing sizes,
             `False` otherwise.
         """
-<<<<<<< HEAD
-        return True
+        raise NotImplementedError()
 
 
 class ForcedEvenIterator(SubsetIterator):
@@ -356,9 +350,6 @@
                               ForcedEvenIterator.__bases__, dct)
 
     return NewForcedEvenClass
-=======
-        raise NotImplementedError()
->>>>>>> 5b13cb72
 
 
 class SequentialSubsetIterator(SubsetIterator):
@@ -457,15 +448,9 @@
             num_batches,
             None
         )
-<<<<<<< HEAD
-        self._rng = make_np_rng(rng,
-                                which_method=["random_integers", "shuffle"])
-        self._shuffled = numpy.arange(self._dataset_size)
-=======
         self._rng = make_np_rng(rng, which_method=["random_integers",
                                                    "shuffle"])
         self._shuffled = np.arange(self._dataset_size)
->>>>>>> 5b13cb72
         self._rng.shuffle(self._shuffled)
 
     @wraps(SubsetIterator.next)
@@ -498,18 +483,8 @@
     and attribute documentation.
     """
     def __init__(self, dataset_size, batch_size, num_batches, rng=None):
-<<<<<<< HEAD
-        """
-        .. todo::
-
-            WRITEME
-        """
-        self._rng = make_np_rng(rng,
-                                which_method=["random_integers", "shuffle"])
-=======
         self._rng = make_np_rng(rng, which_method=["random_integers",
                                                    "shuffle"])
->>>>>>> 5b13cb72
         if batch_size is None:
             raise ValueError("batch_size cannot be None for random uniform "
                              "iteration")
@@ -587,19 +562,12 @@
     -----
     Returns slice objects to represent ranges of indices (`fancy = False`).
 
-<<<<<<< HEAD
-            WRITEME
-        """
-        self._rng = make_np_rng(rng,
-                                which_method=["random_integers", "shuffle"])
-=======
     See :py:class:`SubsetIterator` for detailed constructor parameter
     and attribute documentation.
     """
     def __init__(self, dataset_size, batch_size, num_batches=None, rng=None):
         self._rng = make_np_rng(rng, which_method=["random_integers",
                                                    "shuffle"])
->>>>>>> 5b13cb72
         assert num_batches is None or num_batches >= 0
         self._dataset_size = dataset_size
         if batch_size is None:
