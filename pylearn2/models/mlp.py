--- conflicted
+++ resolved
@@ -522,15 +522,8 @@
     def set_input_space(self, space):
 
         if hasattr(self, "mlp"):
-<<<<<<< HEAD
-            if hasattr(self.mlp, 'rng'):
-                self.rng = self.mlp.rng
-            else:
-                self.setup_rng()
-=======
             assert self._nested
             self.rng = self.mlp.rng
->>>>>>> 04154ed0
             self.batch_size = self.mlp.batch_size
         else:
             if not hasattr(self, 'rng'):
